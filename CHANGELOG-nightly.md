--- conflicted
+++ resolved
@@ -8,11 +8,7 @@
 -   Added an option to choose chat timestamp format
 -   Fixed tooltips of nametag paints appearing even if they are disabled
 -   Reinstated functionality on youtube.com
-<<<<<<< HEAD
--   Added a "Site Layout" menu where certain features of the Twitch website can be hidden
 -   Added three more options to the "Site Layout" menu
-=======
->>>>>>> d5eadede
 
 ### Version 3.0.6.1000
 
